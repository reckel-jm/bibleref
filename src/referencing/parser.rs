//! This module contains functions for parsing real language bible references into the crate's internal structures.

use std::error::Error;

#[cfg(feature = "serde")]
use serde::{Deserialize, Serialize};

use super::{
    errors::LanguageHasNoChapterVersDelimiterError,
    language::{BookReferenceType, REFERENCE_LANGUAGES, ReferenceLanguage},
};
use crate::{
    bible::{
        BibleBook, BibleBookReference, BibleChapterReference, BibleRange, BibleReference,
        BibleReferenceRepresentation, BibleVerseReference,
    },
    referencing::{
        errors::{BibleBookNotFoundError, BibleRangeParsingError, ReferenceIsEmptyError},
        language::get_language_by_code,
    },
};

<<<<<<< HEAD
/// A struct representing a search result for a Bible reference.
=======
/// A struct representing a search result for a single [BibleReference] (not a range!).
>>>>>>> e5a4696c
#[derive(Debug, Clone, Eq, PartialEq)]
#[cfg_attr(feature = "serde", derive(Serialize, Deserialize))]
pub struct BibleReferenceSearchResult {
    /// The valid Bible reference.
    bible_reference: BibleReference,

    /// The language code of the reference (e.g. 'de', 'en' etc).
    language_code: String,

    /// The type of the reference (long or short).
    reference_type: BookReferenceType,
}

impl BibleReferenceSearchResult {
    /// Creates a new BibleReferenceSearchResult.
    ///
    /// # Arguments
    /// - `bible_reference`: The valid Bible reference.
    /// - `language_code`: The language code of the reference (e.g. 'de', 'en' etc).
    /// - `reference_type`: The type of the reference (long or short).
    /// # Returns
    /// - A new BibleReferenceSearchResult.
    pub fn new(
        bible_reference: BibleReference,
        language_code: String,
        reference_type: BookReferenceType,
    ) -> Self {
        Self {
            bible_reference,
            language_code,
            reference_type,
        }
    }

    /// Gets the valid Bible reference.
    /// # Returns
    /// - The valid [BibleReference].
    pub fn bible_reference(&self) -> &BibleReference {
        &self.bible_reference
    }

    /// Gets the language code in which the search query has been issued (e.g. 'de', 'en' etc).
    /// # Returns
    /// - The language code of the reference as a [String].
    pub fn language_code(&self) -> &String {
        &self.language_code
    }

    /// Gets the type of the search query reference (long or short).
    /// # Returns
    /// - The type of the reference as a [BookReferenceType].
    pub fn reference_type(&self) -> &BookReferenceType {
        &self.reference_type
    }
}

<<<<<<< HEAD
/// A struct representing a search result for a Bible reference.
#[derive(Debug, Clone, Eq, PartialEq)]
#[cfg_attr(feature = "serde", derive(Serialize, Deserialize))]
pub struct BibleReferenceRepresentationSearchResult {
    /// The valid Bible reference.
=======
/// A struct representing a search result for a [BibleReferenceRepresentation] (a single [BibleReference] **or** a [BibleRange]).
#[derive(Debug, Clone, Eq, PartialEq)]
#[cfg_attr(feature = "serde", derive(Serialize, Deserialize))]
pub struct BibleReferenceRepresentationSearchResult {
    /// The valid Bible reference representation (a single [BibleReference] **or** a [BibleRange]).
>>>>>>> e5a4696c
    bible_reference_representation: BibleReferenceRepresentation,

    /// The language code of the reference (e.g. 'de', 'en' etc).
    language_code: String,

    /// The type of the reference (long or short).
    reference_type: BookReferenceType,
}

impl BibleReferenceRepresentationSearchResult {
    /// Creates a new BibleReferenceRepresentationSearchResult.
    ///
    /// # Arguments
<<<<<<< HEAD
    /// - `bible_reference_representation`: The valid Bible reference.
=======
    /// - `bible_reference_representation`: The valid [BibleReferenceRepresentation].
>>>>>>> e5a4696c
    /// - `language_code`: The language code of the reference (e.g. 'de', 'en' etc).
    /// - `reference_type`: The type of the reference (long or short).
    /// # Returns
    /// - A new BibleReferenceSearchResult.
    pub fn new(
        bible_reference_representation: BibleReferenceRepresentation,
        language_code: String,
        reference_type: BookReferenceType,
    ) -> Self {
        Self {
            bible_reference_representation,
            language_code,
            reference_type,
        }
    }

    /// Gets the valid Bible reference representation.
    /// # Returns
    /// - The valid Bible reference representation.
    pub fn bible_reference(&self) -> &BibleReferenceRepresentation {
        &self.bible_reference_representation
    }

    /// Gets the language code in which the search query has been issued (e.g. 'de', 'en' etc).
    /// # Returns
    /// - The language code of the reference as a [String].
    pub fn language_code(&self) -> &String {
        &self.language_code
    }

    /// Gets the type of the search query reference (long or short).
    /// # Returns
    /// - The type of the reference as a [BookReferenceType].
    pub fn reference_type(&self) -> &BookReferenceType {
        &self.reference_type
    }
}

/// Parses a human readable Bible reference representation (a range or a single reference) and returns a [BibleReferenceRepresentationSearchResult].
pub fn parse_reference(
    parsed_string: &str,
) -> Result<BibleReferenceRepresentationSearchResult, Box<dyn Error>> {
    // First we try to parse a range
    match parse_range_reference(parsed_string.to_string()) {
        Ok(range_result) => Ok(range_result),
        // If parsing a range fails, we try to parse a single reference
        Err(range_reference_error) => match parse_single_reference(parsed_string.to_string()) {
            Ok(single) => Ok(BibleReferenceRepresentationSearchResult::new(
                BibleReferenceRepresentation::Single(single.bible_reference),
                single.language_code,
                single.reference_type,
            )),
            Err(single_reference_error) => {
                match range_reference_error.downcast_ref::<BibleRangeParsingError>() {
                    Some(BibleRangeParsingError::DelimiterNotFound) => Err(single_reference_error),
                    Some(_) => Err(range_reference_error),
                    None => Err(range_reference_error),
                }
            }
        },
    }
}

<<<<<<< HEAD
/// Gets a (internal) Bible reference and the language code of a given human readable reference.
=======
/// Gets a (internal) single [BibleReference] and the language code of a given human readable reference.
>>>>>>> e5a4696c
/// Returns an error if parsing fails.
///
/// # Arguments
/// - `reference`: A human readable Bible reference.
/// # Returns
/// - A result with either a [BibleReferenceSearchResult] or a [`Box<dyn Error>`] with an appropriate error message.
/// # Example
/// ```
/// use bibleref::referencing::parser::{BibleReferenceSearchResult, parse_single_reference};
/// use bibleref::referencing::language::BookReferenceType;
/// use bibleref::bible::{BibleBook, BibleReference, BibleVerseReference};
///
/// let bible_reference_search_result: BibleReferenceSearchResult = parse_single_reference("1. Mose 1,3".to_string()).unwrap();
/// assert_eq!(*bible_reference_search_result.bible_reference(), BibleReference::BibleVerse(BibleVerseReference::new(BibleBook::Genesis, 1, 3).unwrap()));
/// assert_eq!(bible_reference_search_result.language_code(), "de");
/// assert_eq!(*bible_reference_search_result.reference_type(), BookReferenceType::Long);
/// ```
pub fn parse_single_reference(
    reference: String,
) -> Result<BibleReferenceSearchResult, Box<dyn Error>> {
    if reference.is_empty() {
        return Err(Box::new(ReferenceIsEmptyError));
    }

    enum ParserFlag {
        Book,
        Chapter,
        Verse,
    }

    // We remove all spaces in the string as we don't need them
    let binding = reference.replace(" ", "");
    let reference = binding.trim();

    let mut reference_book_str: String = "".to_string();
    let mut reference_chapter_str: String = "".to_string();
    let mut reference_verse_str: String = "".to_string();

    let mut parser_flag: ParserFlag = ParserFlag::Book;

    for (i, c) in reference.chars().enumerate() {
        match parser_flag {
            ParserFlag::Book => {
                if i == 0 {
                    reference_book_str.push(c);
                } else if c.is_numeric() {
                    reference_chapter_str.push(c);
                    parser_flag = ParserFlag::Chapter;
                } else {
                    reference_book_str.push(c);
                }
            }
            ParserFlag::Chapter => {
                if c.is_numeric() {
                    reference_chapter_str.push(c);
                } else {
                    parser_flag = ParserFlag::Verse
                }
            }
            ParserFlag::Verse => {
                if c.is_numeric() {
                    reference_verse_str.push(c);
                }
            }
        }
    }

    let book_finding = find_book_in_any_language(&reference_book_str);

    match book_finding {
        None => Err(Box::new(BibleBookNotFoundError {
            provided_bible_book_string: reference_book_str.clone(),
        })),
        Some((bible_book, language, book_reference_type)) => {
            match (reference_chapter_str.len(), reference_verse_str.len()) {
                (0, 0) => Ok(BibleReferenceSearchResult::new(
                    BibleReference::BibleBook(BibleBookReference::new(bible_book)),
                    language,
                    book_reference_type,
                )),
                (0.., 0) => {
                    let chapter: u8 = reference_chapter_str.parse().unwrap();
                    match BibleChapterReference::new(bible_book, chapter) {
                        Ok(chapter_reference) => Ok(BibleReferenceSearchResult::new(
                            BibleReference::BibleChapter(chapter_reference),
                            language.clone(),
                            book_reference_type,
                        )),
                        Err(err) => Err(Box::new(err)),
                    }
                }
                (0.., 0..) => {
                    let chapter: u8 = reference_chapter_str.parse().unwrap();
                    let verse: u8 = reference_verse_str.parse().unwrap();

                    match BibleVerseReference::new(bible_book, chapter, verse) {
                        Ok(verse_reference) => Ok(BibleReferenceSearchResult::new(
                            BibleReference::BibleVerse(verse_reference),
                            language.clone(),
                            book_reference_type,
                        )),
                        Err(err) => Err(Box::new(err)),
<<<<<<< HEAD
                    }
                }
=======
                    }
                }
            }
        }
    }
}

/// Parses a range of Bible references.
///
/// # Arguments
/// - `range_reference`: A human readable Bible range reference.
/// # Returns
/// - A result with either a [BibleReferenceRepresentationSearchResult] or a [`Box<dyn Error>`] with an appropriate error message.
/// # Example
/// ```
/// use bibleref::referencing::parser::{BibleReferenceRepresentationSearchResult, parse_range_reference};
/// use bibleref::referencing::language::BookReferenceType;
/// use bibleref::bible::{BibleBook, BibleReference, BibleVerseReference};
/// use bibleref::bible::BibleRange;
/// use bibleref::bible::BibleReferenceRepresentation;
/// let bible_reference_representation_search_result: BibleReferenceRepresentationSearchResult = parse_range_reference("1. Mose 1,3-5".to_string()).unwrap();
/// assert_eq!(bible_reference_representation_search_result.language_code(), "de");
/// assert_eq!(*bible_reference_representation_search_result.reference_type(), BookReferenceType::Long);
/// assert_eq!(bible_reference_representation_search_result.bible_reference(), &BibleReferenceRepresentation::Range(BibleRange::new(
///     BibleReference::BibleVerse(BibleVerseReference::new(BibleBook::Genesis, 1, 3).unwrap()),
///     BibleReference::BibleVerse(BibleVerseReference::new(BibleBook::Genesis, 1, 5).unwrap())
/// ).unwrap()));
/// ```
/// # Errors
/// - [`ReferenceIsEmptyError`]: The provided Bible reference has been empty.
/// - [`BibleRangeParsingError::NoSecondPartProvided`]: The second part of the range reference is empty.
/// - [`BibleRangeParsingError::DelimiterNotFound`]: The delimiter between the two parts of the range reference is not found.
/// - [`BibleRangeParsingError::InvalidFirstPart`]: The first part of the range reference is invalid.
/// - [`BibleRangeParsingError::InvalidSecondPart`]: The second part of the range reference is invalid.
/// - [`LanguageHasNoChapterVersDelimiterError`]: The language has no chapter/verse delimiter.
pub fn parse_range_reference(
    range_reference: String,
) -> Result<BibleReferenceRepresentationSearchResult, Box<dyn Error>> {
    if range_reference.is_empty() {
        return Err(Box::new(ReferenceIsEmptyError));
    }

    // We remove all spaces in the string as we don't need them
    let binding = range_reference.replace(" ", "");
    let reference = binding.trim();

    // Traverse the string and try to get a reference out of it
    let mut current_part: String = "".to_string();
    let mut first_search_result_option: Option<BibleReferenceSearchResult> = None;

    for c in reference.chars() {
        current_part.push(c);

        if let Ok(reference) = parse_single_reference(current_part.clone()) {
            // We have found a valid reference
            first_search_result_option = Some(reference);
            // Now get the language code and the range delimiter
            let language =
                get_language_by_code(first_search_result_option.clone().unwrap().language_code())
                    .unwrap();
            // Split the current part by the range delimiter
            let parts: Vec<&str> = range_reference
                .split(language.range_delimiter.as_str())
                .collect();
            if parts.len() < 2 {
                return Err(Box::new(BibleRangeParsingError::DelimiterNotFound));
            }
            match parse_single_reference(parts[0].to_string()) {
                Ok(reference) => {
                    // We have found the first part of the range
                    let first_found_reference = reference.bible_reference().clone();
                    let chapter_vers_delimiter = match language.chapter_vers_delimiters.first() {
                        Some(delimiter) => delimiter,
                        None => {
                            return Err(Box::new(LanguageHasNoChapterVersDelimiterError {
                                language_code: language.language_code.clone(),
                            }));
                        }
                    };
                    match parse_second_range_part(
                        &first_found_reference,
                        chapter_vers_delimiter,
                        parts[1].to_string(),
                    ) {
                        Ok(second_found_reference) => {
                            // We have found the second part of the range
                            let range =
                                BibleRange::new(first_found_reference, second_found_reference)
                                    .unwrap();
                            return Ok(BibleReferenceRepresentationSearchResult::new(
                                BibleReferenceRepresentation::Range(range),
                                reference.language_code().clone(),
                                *reference.reference_type(),
                            ));
                        }
                        Err(error) => {
                            // The second part is invalid
                            return Err(error);
                        }
                    }
                }
                Err(_) => {
                    // The first part is invalid
                    return Err(Box::new(BibleRangeParsingError::InvalidFirstPart));
                }
>>>>>>> e5a4696c
            }
        }
    }
}

/// Parses a range of Bible references.
///
/// # Arguments
/// - `range_reference`: A human readable Bible range reference.
/// # Returns
/// - A result with either a [BibleReferenceRepresentationSearchResult] or a [`Box<dyn Error>`] with an appropriate error message.
/// # Example
/// ```
/// use bibleref::referencing::parser::{BibleReferenceRepresentationSearchResult, parse_range_reference};
/// use bibleref::referencing::language::BookReferenceType;
/// use bibleref::bible::{BibleBook, BibleReference, BibleVerseReference};
/// use bibleref::bible::BibleRange;
/// use bibleref::bible::BibleReferenceRepresentation;
/// let bible_reference_representation_search_result: BibleReferenceRepresentationSearchResult = parse_range_reference("1. Mose 1,3-5".to_string()).unwrap();
/// assert_eq!(bible_reference_representation_search_result.language_code(), "de");
/// assert_eq!(*bible_reference_representation_search_result.reference_type(), BookReferenceType::Long);
/// assert_eq!(bible_reference_representation_search_result.bible_reference(), &BibleReferenceRepresentation::Range(BibleRange::new(
///     BibleReference::BibleVerse(BibleVerseReference::new(BibleBook::Genesis, 1, 3).unwrap()),
///     BibleReference::BibleVerse(BibleVerseReference::new(BibleBook::Genesis, 1, 5).unwrap())
/// ).unwrap()));
/// ```
/// # Errors
/// - [`ReferenceIsEmptyError`]: The provided Bible reference has been empty.
/// - [`BibleRangeParsingError::NoSecondPartProvided`]: The second part of the range reference is empty.
/// - [`BibleRangeParsingError::DelimiterNotFound`]: The delimiter between the two parts of the range reference is not found.
/// - [`BibleRangeParsingError::InvalidFirstPart`]: The first part of the range reference is invalid.
/// - [`BibleRangeParsingError::InvalidSecondPart`]: The second part of the range reference is invalid.
/// - [`LanguageHasNoChapterVersDelimiterError`]: The language has no chapter/verse delimiter.
pub fn parse_range_reference(
    range_reference: String,
) -> Result<BibleReferenceRepresentationSearchResult, Box<dyn Error>> {
    if range_reference.is_empty() {
        return Err(Box::new(ReferenceIsEmptyError));
    }

    // We remove all spaces in the string as we don't need them
    let binding = range_reference.replace(" ", "");
    let reference = binding.trim();

    // Traverse the string and try to get a reference out of it
    let mut current_part: String = "".to_string();
    let mut first_search_result_option: Option<BibleReferenceSearchResult> = None;

    for c in reference.chars() {
        current_part.push(c);

<<<<<<< HEAD
        if let Ok(reference) = parse_single_reference(current_part.clone()) {
            // We have found a valid reference
            first_search_result_option = Some(reference);
            // Now get the language code and the range delimiter
            let language =
                get_language_by_code(first_search_result_option.clone().unwrap().language_code())
                    .unwrap();
            // Split the current part by the range delimiter
            let parts: Vec<&str> = range_reference
                .split(language.range_delimiter.as_str())
                .collect();
            if parts.len() < 2 {
                return Err(Box::new(BibleRangeParsingError::DelimiterNotFound));
            }
            match parse_single_reference(parts[0].to_string()) {
                Ok(reference) => {
                    // We have found the first part of the range
                    let first_found_reference = reference.bible_reference().clone();
                    let chapter_vers_delimiter = match language.chapter_vers_delimiters.first() {
                        Some(delimiter) => delimiter,
                        None => {
                            return Err(Box::new(LanguageHasNoChapterVersDelimiterError {
                                language_code: language.language_code.clone(),
                            }));
                        }
                    };
                    match parse_second_range_part(
                        &first_found_reference,
                        chapter_vers_delimiter,
                        parts[1].to_string(),
                    ) {
                        Ok(second_found_reference) => {
                            // We have found the second part of the range
                            let range =
                                BibleRange::new(first_found_reference, second_found_reference)
                                    .unwrap();
                            return Ok(BibleReferenceRepresentationSearchResult::new(
                                BibleReferenceRepresentation::Range(range),
                                reference.language_code().clone(),
                                *reference.reference_type(),
                            ));
                        }
                        Err(error) => {
                            // The second part is invalid
                            return Err(error);
                        }
                    }
                }
                Err(_) => {
                    // The first part is invalid
                    return Err(Box::new(BibleRangeParsingError::InvalidFirstPart));
                }
            }
        }
    }

=======
>>>>>>> e5a4696c
    dbg!(&first_search_result_option);

    Err(Box::new(BibleRangeParsingError::InvalidFirstPart))
}

/// Parses the second part of a range reference.
/// The second part could be a complete reference or just a chapter or verse number (e.g. "1" or "1,3").
/// # Arguments
/// - `first_part`: The first part of the range reference.
/// - `chapter_vers_delimiter`: The delimiter between the chapter and verse.
/// - `part_string`: The second part of the range reference.
/// # Returns
/// - A result with either a [BibleReference] or a [`Box<dyn Error>`] with an appropriate error message.
/// # Errors
/// - [`BibleRangeParsingError::InvalidSecondPart`]: The second part of the range reference is invalid.
/// - [`BibleRangeParsingError::NoSecondPartProvided`]: The second part of the range reference is empty.
fn parse_second_range_part(
    first_part: &BibleReference,
    chapter_vers_delimiter: &str,
    part_string: String,
) -> Result<BibleReference, Box<dyn Error>> {
    match parse_single_reference(part_string.clone()) {
        Ok(reference_search_result) => {
            // We have found a valid reference
            Ok(reference_search_result.bible_reference)
        }
        Err(_) => {
            // Try to split the part string by the chapter/verse delimiter
            let parts: Vec<&str> = part_string.split(chapter_vers_delimiter).collect();
            match parts.len() {
                2 => {
                    // Check that both parts are numeric
                    if !parts[0].chars().all(|c| c.is_numeric())
                        || !parts[1].chars().all(|c| c.is_numeric())
                    {
                        return Err(Box::new(BibleRangeParsingError::InvalidSecondPart));
                    }
                    // We have found numbers which are valid
                    let chapter: u8 = parts[0].parse().unwrap();
                    let verse: u8 = parts[1].parse().unwrap();
                    match first_part {
                        BibleReference::BibleVerse(reference) => {
                            // We have a verse reference, so we can create a new verse reference
                            Ok(BibleReference::BibleVerse(
                                BibleVerseReference::new(reference.book(), chapter, verse).unwrap(),
                            ))
                        }
                        BibleReference::BibleChapter(reference) => {
                            // We have a chapter reference, so we can create a new verse reference
                            Ok(BibleReference::BibleVerse(
                                BibleVerseReference::new(reference.book(), chapter, verse).unwrap(),
                            ))
                        }
                        BibleReference::BibleBook(reference) => {
                            // We have a book reference, so we can create a new chapter reference
                            Ok(BibleReference::BibleVerse(
                                BibleVerseReference::new(reference.book(), chapter, verse).unwrap(),
                            ))
                        }
                    }
                }
                1 => {
                    // We have only one part, so we can create a new chapter reference
                    let number: u8 = match parts[0].parse() {
                        Ok(n) => n,
                        Err(_) => return Err(Box::new(BibleRangeParsingError::InvalidSecondPart)),
                    };
                    match first_part {
                        BibleReference::BibleVerse(reference) => {
                            // We have a verse reference, so we can create a new chapter reference
                            Ok(BibleReference::BibleVerse(
                                BibleVerseReference::new(
                                    reference.book(),
                                    reference.chapter(),
                                    number,
                                )
                                .unwrap(),
                            ))
                        }
                        BibleReference::BibleChapter(reference) => {
                            // We have a chapter reference, so we can create a new chapter reference
                            Ok(BibleReference::BibleChapter(
                                BibleChapterReference::new(reference.book(), number).unwrap(),
                            ))
                        }
                        BibleReference::BibleBook(_) => {
                            // We have a book reference, so we can create a new chapter reference
                            Err(Box::new(BibleRangeParsingError::InvalidSecondPart))
                        }
                    }
                }
                _ => {
                    // We have more than two parts, so this is unvalid
                    Err(Box::new(BibleRangeParsingError::InvalidSecondPart))
                }
            }
        }
    }
}

fn find_book_in_any_language(book_name: &str) -> Option<(BibleBook, String, BookReferenceType)> {
    let languages = &*REFERENCE_LANGUAGES.read().unwrap();

    for language in languages {
        let result = find_book_in_certain_language(book_name, language);
        if result.is_some() {
            return result;
        }
    }

    None
}

/// Finds a book in any known language
///
/// # Parameters
///
/// * `book_name`: The name of the book to find.
/// * `language`: The language in which the book name is written.
///
/// # Returns
///
/// An `Option` containing a tuple with the found `BibleBook`, the language code, and the reference type.
/// If no book is found, `None` is returned.
fn find_book_in_certain_language(
    book_name: &str,
    language: &ReferenceLanguage,
) -> Option<(BibleBook, String, BookReferenceType)> {
    for book in language.long_names.keys() {
        let language_long_space_removed: Vec<String> = language.long_names[book]
            .iter()
            .map(|str| str.replace(" ", ""))
            .collect();
        if language_long_space_removed.contains(&book_name.to_string()) {
            return Some((
                *book,
                language.language_code.clone(),
                BookReferenceType::Long,
            ));
        }
        let language_short_space_removed: Vec<String> = language.short_names[book]
            .iter()
            .map(|str| str.replace(" ", ""))
            .collect();
        if language_short_space_removed.contains(&book_name.to_string()) {
            return Some((
                *book,
                language.language_code.clone(),
                BookReferenceType::Short,
            ));
        }
    }

    None
}

#[cfg(test)]
pub mod tests {
    use super::*;

    #[test]
    fn test_reference_finding() {
        let reference = parse_single_reference("1. Mose 1,3".to_string()).unwrap();
        assert_eq!(
            *reference.bible_reference(),
            BibleReference::BibleVerse(BibleVerseReference::new(BibleBook::Genesis, 1, 3).unwrap())
        );
        assert_eq!(reference.language_code(), "de");
        assert_eq!(*reference.reference_type(), BookReferenceType::Long);

        let reference = parse_single_reference("Joh 3".to_string()).unwrap();

        assert_eq!(
            *reference.bible_reference(),
            BibleReference::BibleChapter(BibleChapterReference::new(BibleBook::John, 3).unwrap())
        );
        assert_eq!(reference.language_code(), "de");
        assert_eq!(*reference.reference_type(), BookReferenceType::Short);
    }

    #[test]
    fn test_range_parsing() {
        let range_reference = parse_range_reference("Johannes 4-6".to_string()).unwrap();
        assert_eq!(range_reference.language_code(), "de");
        assert_eq!(*range_reference.reference_type(), BookReferenceType::Long);
        assert_eq!(
            range_reference.bible_reference(),
            &BibleReferenceRepresentation::Range(
                BibleRange::new(
                    BibleReference::BibleChapter(
                        BibleChapterReference::new(BibleBook::John, 4).unwrap()
                    ),
                    BibleReference::BibleChapter(
                        BibleChapterReference::new(BibleBook::John, 6).unwrap()
                    )
                )
                .unwrap()
            )
        );

        let range_reference = parse_range_reference("3. Mose - 4. Mose 3".to_string()).unwrap();
        assert_eq!(range_reference.language_code(), "de");
        assert_eq!(*range_reference.reference_type(), BookReferenceType::Long);
        assert_eq!(
            range_reference.bible_reference(),
            &BibleReferenceRepresentation::Range(
                BibleRange::new(
                    BibleReference::BibleChapter(
                        BibleChapterReference::new(BibleBook::Leviticus, 1).unwrap()
                    ),
                    BibleReference::BibleChapter(
                        BibleChapterReference::new(BibleBook::Numbers, 3).unwrap()
                    )
                )
                .unwrap()
            )
        );
    }
}<|MERGE_RESOLUTION|>--- conflicted
+++ resolved
@@ -20,13 +20,7 @@
     },
 };
 
-<<<<<<< HEAD
 /// A struct representing a search result for a Bible reference.
-=======
-/// A struct representing a search result for a single [BibleReference] (not a range!).
->>>>>>> e5a4696c
-#[derive(Debug, Clone, Eq, PartialEq)]
-#[cfg_attr(feature = "serde", derive(Serialize, Deserialize))]
 pub struct BibleReferenceSearchResult {
     /// The valid Bible reference.
     bible_reference: BibleReference,
@@ -81,105 +75,7 @@
     }
 }
 
-<<<<<<< HEAD
-/// A struct representing a search result for a Bible reference.
-#[derive(Debug, Clone, Eq, PartialEq)]
-#[cfg_attr(feature = "serde", derive(Serialize, Deserialize))]
-pub struct BibleReferenceRepresentationSearchResult {
-    /// The valid Bible reference.
-=======
-/// A struct representing a search result for a [BibleReferenceRepresentation] (a single [BibleReference] **or** a [BibleRange]).
-#[derive(Debug, Clone, Eq, PartialEq)]
-#[cfg_attr(feature = "serde", derive(Serialize, Deserialize))]
-pub struct BibleReferenceRepresentationSearchResult {
-    /// The valid Bible reference representation (a single [BibleReference] **or** a [BibleRange]).
->>>>>>> e5a4696c
-    bible_reference_representation: BibleReferenceRepresentation,
-
-    /// The language code of the reference (e.g. 'de', 'en' etc).
-    language_code: String,
-
-    /// The type of the reference (long or short).
-    reference_type: BookReferenceType,
-}
-
-impl BibleReferenceRepresentationSearchResult {
-    /// Creates a new BibleReferenceRepresentationSearchResult.
-    ///
-    /// # Arguments
-<<<<<<< HEAD
-    /// - `bible_reference_representation`: The valid Bible reference.
-=======
-    /// - `bible_reference_representation`: The valid [BibleReferenceRepresentation].
->>>>>>> e5a4696c
-    /// - `language_code`: The language code of the reference (e.g. 'de', 'en' etc).
-    /// - `reference_type`: The type of the reference (long or short).
-    /// # Returns
-    /// - A new BibleReferenceSearchResult.
-    pub fn new(
-        bible_reference_representation: BibleReferenceRepresentation,
-        language_code: String,
-        reference_type: BookReferenceType,
-    ) -> Self {
-        Self {
-            bible_reference_representation,
-            language_code,
-            reference_type,
-        }
-    }
-
-    /// Gets the valid Bible reference representation.
-    /// # Returns
-    /// - The valid Bible reference representation.
-    pub fn bible_reference(&self) -> &BibleReferenceRepresentation {
-        &self.bible_reference_representation
-    }
-
-    /// Gets the language code in which the search query has been issued (e.g. 'de', 'en' etc).
-    /// # Returns
-    /// - The language code of the reference as a [String].
-    pub fn language_code(&self) -> &String {
-        &self.language_code
-    }
-
-    /// Gets the type of the search query reference (long or short).
-    /// # Returns
-    /// - The type of the reference as a [BookReferenceType].
-    pub fn reference_type(&self) -> &BookReferenceType {
-        &self.reference_type
-    }
-}
-
-/// Parses a human readable Bible reference representation (a range or a single reference) and returns a [BibleReferenceRepresentationSearchResult].
-pub fn parse_reference(
-    parsed_string: &str,
-) -> Result<BibleReferenceRepresentationSearchResult, Box<dyn Error>> {
-    // First we try to parse a range
-    match parse_range_reference(parsed_string.to_string()) {
-        Ok(range_result) => Ok(range_result),
-        // If parsing a range fails, we try to parse a single reference
-        Err(range_reference_error) => match parse_single_reference(parsed_string.to_string()) {
-            Ok(single) => Ok(BibleReferenceRepresentationSearchResult::new(
-                BibleReferenceRepresentation::Single(single.bible_reference),
-                single.language_code,
-                single.reference_type,
-            )),
-            Err(single_reference_error) => {
-                match range_reference_error.downcast_ref::<BibleRangeParsingError>() {
-                    Some(BibleRangeParsingError::DelimiterNotFound) => Err(single_reference_error),
-                    Some(_) => Err(range_reference_error),
-                    None => Err(range_reference_error),
-                }
-            }
-        },
-    }
-}
-
-<<<<<<< HEAD
 /// Gets a (internal) Bible reference and the language code of a given human readable reference.
-=======
-/// Gets a (internal) single [BibleReference] and the language code of a given human readable reference.
->>>>>>> e5a4696c
 /// Returns an error if parsing fails.
 ///
 /// # Arguments
@@ -282,10 +178,6 @@
                             book_reference_type,
                         )),
                         Err(err) => Err(Box::new(err)),
-<<<<<<< HEAD
-                    }
-                }
-=======
                     }
                 }
             }
@@ -391,117 +283,10 @@
                     // The first part is invalid
                     return Err(Box::new(BibleRangeParsingError::InvalidFirstPart));
                 }
->>>>>>> e5a4696c
-            }
-        }
-    }
-}
-
-/// Parses a range of Bible references.
-///
-/// # Arguments
-/// - `range_reference`: A human readable Bible range reference.
-/// # Returns
-/// - A result with either a [BibleReferenceRepresentationSearchResult] or a [`Box<dyn Error>`] with an appropriate error message.
-/// # Example
-/// ```
-/// use bibleref::referencing::parser::{BibleReferenceRepresentationSearchResult, parse_range_reference};
-/// use bibleref::referencing::language::BookReferenceType;
-/// use bibleref::bible::{BibleBook, BibleReference, BibleVerseReference};
-/// use bibleref::bible::BibleRange;
-/// use bibleref::bible::BibleReferenceRepresentation;
-/// let bible_reference_representation_search_result: BibleReferenceRepresentationSearchResult = parse_range_reference("1. Mose 1,3-5".to_string()).unwrap();
-/// assert_eq!(bible_reference_representation_search_result.language_code(), "de");
-/// assert_eq!(*bible_reference_representation_search_result.reference_type(), BookReferenceType::Long);
-/// assert_eq!(bible_reference_representation_search_result.bible_reference(), &BibleReferenceRepresentation::Range(BibleRange::new(
-///     BibleReference::BibleVerse(BibleVerseReference::new(BibleBook::Genesis, 1, 3).unwrap()),
-///     BibleReference::BibleVerse(BibleVerseReference::new(BibleBook::Genesis, 1, 5).unwrap())
-/// ).unwrap()));
-/// ```
-/// # Errors
-/// - [`ReferenceIsEmptyError`]: The provided Bible reference has been empty.
-/// - [`BibleRangeParsingError::NoSecondPartProvided`]: The second part of the range reference is empty.
-/// - [`BibleRangeParsingError::DelimiterNotFound`]: The delimiter between the two parts of the range reference is not found.
-/// - [`BibleRangeParsingError::InvalidFirstPart`]: The first part of the range reference is invalid.
-/// - [`BibleRangeParsingError::InvalidSecondPart`]: The second part of the range reference is invalid.
-/// - [`LanguageHasNoChapterVersDelimiterError`]: The language has no chapter/verse delimiter.
-pub fn parse_range_reference(
-    range_reference: String,
-) -> Result<BibleReferenceRepresentationSearchResult, Box<dyn Error>> {
-    if range_reference.is_empty() {
-        return Err(Box::new(ReferenceIsEmptyError));
-    }
-
-    // We remove all spaces in the string as we don't need them
-    let binding = range_reference.replace(" ", "");
-    let reference = binding.trim();
-
-    // Traverse the string and try to get a reference out of it
-    let mut current_part: String = "".to_string();
-    let mut first_search_result_option: Option<BibleReferenceSearchResult> = None;
-
-    for c in reference.chars() {
-        current_part.push(c);
-
-<<<<<<< HEAD
-        if let Ok(reference) = parse_single_reference(current_part.clone()) {
-            // We have found a valid reference
-            first_search_result_option = Some(reference);
-            // Now get the language code and the range delimiter
-            let language =
-                get_language_by_code(first_search_result_option.clone().unwrap().language_code())
-                    .unwrap();
-            // Split the current part by the range delimiter
-            let parts: Vec<&str> = range_reference
-                .split(language.range_delimiter.as_str())
-                .collect();
-            if parts.len() < 2 {
-                return Err(Box::new(BibleRangeParsingError::DelimiterNotFound));
-            }
-            match parse_single_reference(parts[0].to_string()) {
-                Ok(reference) => {
-                    // We have found the first part of the range
-                    let first_found_reference = reference.bible_reference().clone();
-                    let chapter_vers_delimiter = match language.chapter_vers_delimiters.first() {
-                        Some(delimiter) => delimiter,
-                        None => {
-                            return Err(Box::new(LanguageHasNoChapterVersDelimiterError {
-                                language_code: language.language_code.clone(),
-                            }));
-                        }
-                    };
-                    match parse_second_range_part(
-                        &first_found_reference,
-                        chapter_vers_delimiter,
-                        parts[1].to_string(),
-                    ) {
-                        Ok(second_found_reference) => {
-                            // We have found the second part of the range
-                            let range =
-                                BibleRange::new(first_found_reference, second_found_reference)
-                                    .unwrap();
-                            return Ok(BibleReferenceRepresentationSearchResult::new(
-                                BibleReferenceRepresentation::Range(range),
-                                reference.language_code().clone(),
-                                *reference.reference_type(),
-                            ));
-                        }
-                        Err(error) => {
-                            // The second part is invalid
-                            return Err(error);
-                        }
-                    }
-                }
-                Err(_) => {
-                    // The first part is invalid
-                    return Err(Box::new(BibleRangeParsingError::InvalidFirstPart));
-                }
-            }
-        }
-    }
-
-=======
->>>>>>> e5a4696c
+            }
+        }
+    }
+
     dbg!(&first_search_result_option);
 
     Err(Box::new(BibleRangeParsingError::InvalidFirstPart))
