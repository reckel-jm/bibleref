--- conflicted
+++ resolved
@@ -3,28 +3,9 @@
 //!
 //! # General structure
 //! There exists several *types* of Bible references:
-<<<<<<< HEAD
-//! - A single Bible reference [BibleReference] can be a book, a chapter or a verse.
-//!     - A Reference to a Bible book [BibleBookReference] is defined by the concerned book only (as it is the highest layer).
-//!     - A Reference to a Bible chapter [BibleChapterReference] is defined by the concerned book *and* the chapter of the book.
-//!     - A Reference to a Bible verse [BibleVerseReference] is defined by the book, the chapter and the verse.
-//! - A range of Bible references can be a range of books, chapters or verses. A range of Bible references is represented by the [BibleRange] struct.
-//!     - A [BibleBookRange] is a range of (complete) Bible books.
-//!     - A [BibleChapterRange] is a range of Bible chapters (which are described by the book and the chapter).
-//!     - A [BibleVerseRange] is a range of Bible verses (which are described by the book, chapter and verse).
-//! - A [BibleReferenceRepresentation] is an enum used as representation of a Bible reference which can be a single reference or a range of references. It should be used to represent a Bible reference in a more generic way and can do conversions.
-=======
-//! - A single [BibleReference] can be a book, a chapter or a verse.
-//!     - A Reference to a Bible book [BibleBookReference] is defined by the concerned book only (as it is the highest layer).
-//!     - A Reference to a Bible chapter [BibleChapterReference] is defined by the concerned book *and* the chapter of the book.
-//!     - A Reference to a Bible verse [BibleVerseReference] is defined by the book, the chapter and the verse.
-//! - A [BibleRange] can be a range of books, chapters or verses. A range of Bible references is represented by the [BibleRange] struct.
-//!     - A [BibleBookRange] is a range of (complete) Bible books.
-//!     - A [BibleChapterRange] is a range of Bible chapters (which are described by the book and the chapter).
-//!     - A [BibleVerseRange] is a range of Bible verses (which are described by the book, chapter and verse).
-//! - A [BibleReferenceRepresentation] is an enum used as representation of a Bible reference which can be a single reference ([BibleReference]) or a range of references ([BibleRange]). It should be used to represent a Bible reference in a more generic way and can do conversions.
->>>>>>> e5a4696c
-//! 
+//! - A Reference to a Bible book [BibleBookReference] is defined by the concerned book only (as it is the highest layer).
+//! - A Reference to a Bible chapter [BibleChapterReference] is defined by the concerned book *and* the chapter of the book.
+//! - A Reference to a Bible verse [BibleVerseReference] is defined by the book, the chapter and the verse.
 //!
 //! [BibleChapterReference]s and [BibleVerseReference]s could be invalid if the chapter and verse don't exist in the Bible book. To prevent the creation of *invalid* references, the structs must be created via the `new` functions which return an [Result<BibleChapterReference, BibleReferenceValidationError>] or a [Result<BibleVerseReference, BibleReferenceValidationError>]. If the validation fails (the reference does not exist in the Bible), the [BibleReferenceValidationError::problem] field contains detailed information about the failure.
 
